#
# Copyright (c) 2011 by California Institute of Technology
# All rights reserved.
#
# Redistribution and use in source and binary forms, with or without
# modification, are permitted provided that the following conditions
# are met:
#
# 1. Redistributions of source code must retain the above copyright
#    notice, this list of conditions and the following disclaimer.
# 
# 2. Redistributions in binary form must reproduce the above copyright
#    notice, this list of conditions and the following disclaimer in the
#    documentation and/or other materials provided with the distribution.
# 
# 3. Neither the name of the California Institute of Technology nor
#    the names of its contributors may be used to endorse or promote
#    products derived from this software without specific prior
#    written permission.
# 
# THIS SOFTWARE IS PROVIDED BY THE COPYRIGHT HOLDERS AND CONTRIBUTORS
# "AS IS" AND ANY EXPRESS OR IMPLIED WARRANTIES, INCLUDING, BUT NOT
# LIMITED TO, THE IMPLIED WARRANTIES OF MERCHANTABILITY AND FITNESS
# FOR A PARTICULAR PURPOSE ARE DISCLAIMED.  IN NO EVENT SHALL CALTECH
# OR THE CONTRIBUTORS BE LIABLE FOR ANY DIRECT, INDIRECT, INCIDENTAL,
# SPECIAL, EXEMPLARY, OR CONSEQUENTIAL DAMAGES (INCLUDING, BUT NOT
# LIMITED TO, PROCUREMENT OF SUBSTITUTE GOODS OR SERVICES; LOSS OF
# USE, DATA, OR PROFITS; OR BUSINESS INTERRUPTION) HOWEVER CAUSED AND
# ON ANY THEORY OF LIABILITY, WHETHER IN CONTRACT, STRICT LIABILITY,
# OR TORT (INCLUDING NEGLIGENCE OR OTHERWISE) ARISING IN ANY WAY OUT
# OF THE USE OF THIS SOFTWARE, EVEN IF ADVISED OF THE POSSIBILITY OF
# SUCH DAMAGE.
<<<<<<< HEAD
=======
#
# $Id$

>>>>>>> cf5b0aa7
"""
Functions for plotting Polytopes and Partitions. The functions
can be accessed by

> from tulip.polytope.plot import *

Functions:

    - get_patch
    - plot
    - plot_partition
    - plot_trajectory
"""

import numpy as np

import matplotlib.pyplot as plt
import matplotlib

from polytope import dimension, extreme, cheby_ball, bounding_box, is_fulldim

def get_patch(poly1, color="blue"):
    """Takes a Polytope and returns a Matplotlib Patch Polytope 
    that can be added to a plot
    
    Example::

    > # Plot Polytope objects poly1 and poly2 in the same plot
    > import matplotlib.pyplot as plt
    > fig = plt.figure()
    > ax = fig.add_subplot(111)
    > p1 = get_patch(poly1, color="blue")
    > p2 = get_patch(poly2, color="yellow")
    > ax.add_patch(p1)
    > ax.add_patch(p2)
    > ax.set_xlim(xl, xu) # Optional: set axis max/min
    > ax.set_ylim(yl, yu) 
    > plt.show()
    """
    V = extreme(poly1)
    rc,xc = cheby_ball(poly1)
    x = V[:,1] - xc[1]
    y = V[:,0] - xc[0]
    mult = np.sqrt(x**2 + y**2)
    x = x/mult
    angle = np.arccos(x)
    corr = np.ones(y.size) - 2*(y < 0)
    angle = angle*corr
    ind = np.argsort(angle) 

    patch = matplotlib.patches.Polygon(V[ind,:], True, color=color)
    return patch
    
def plot(poly1, show=True):
    """Plots a 2D polytope or a region using matplotlib.
    
    Input:
    - `poly1`: Polytope or Region
    """
    if is_fulldim(poly1):
        
        if dimension(poly1) != 2:
            print "Can not plot polytopes of dimension larger than 2"
            return
        
        if len(poly1) == 0:
    
            poly = get_patch(poly1)
            l,u = bounding_box(poly1)
            fig = plt.figure()
            ax = fig.add_subplot(111)
            ax.add_patch(poly)        
        
            ax.set_xlim(l[0,0],u[0,0])
            ax.set_ylim(l[1,0],u[1,0])
            if show:
                plt.show()
        
        else:
            l,u = bounding_box(poly1)
        
            fig = plt.figure()
            ax = fig.add_subplot(111)
                
            for poly2 in poly1.list_poly:
                poly = get_patch(poly2, color=np.random.rand(3))
                ax.add_patch(poly)
        
            ax.set_xlim(l[0,0],u[0,0])
            ax.set_ylim(l[1,0],u[1,0])
            plt.show()
    else:
        print "Cannot plot empty polytope"
        
def plot_partition(ppp, plot_transitions=False, plot_numbers=True, show=True):
    """Plots a 2D PropPreservingPartition object using matplotlib
    
    Input:

    - `ppp`: A PropPreservingPartition object
    - `plot_transitions`: If True, represent transitions in `ppp` with arrows.
                          Requires transitions to be stored in `ppp`.
    - `plot_numbers`: If True, plot the number of the Region in the center of 
                      each Region.
    - `show`: If True, show the plot. Otherwise return axis object. Axis object is good
              for creating custom plots.
    """

    l,u = bounding_box(ppp.domain)
    arr_size = (u[0,0]-l[0,0])/50.0
    reg_list = ppp.list_region
    trans = ppp.trans
    
    fig = plt.figure()
    ax = fig.add_subplot(111)
    ax.set_xlim(l[0,0],u[0,0])
    ax.set_ylim(l[1,0],u[1,0])

    for i in range(len(reg_list)):
        reg = reg_list[i]        
        if len(reg) == 0:
            ax.add_patch(get_patch(reg, np.random.rand(3)))      
        else:
            col = np.random.rand(3)
            for poly2 in reg.list_poly:  
                ax.add_patch(get_patch(poly2, color=col))

    for i in range(len(reg_list)):
        reg = reg_list[i]
        rc, xc = cheby_ball(reg)
        if plot_transitions:
            for j in np.nonzero(trans[:,i])[0]:
                reg1 = reg_list[j]
                rc1,xc1 = cheby_ball(reg1)
                if not np.sum(np.abs(xc1-xc)) < 1e-7:
                    x = xc[0]
                    y = xc[1]
                    dx = xc1[0] - xc[0]
                    dy = xc1[1] - xc[1]
                    arr = matplotlib.patches.Arrow(float(x),float(y),float(dx),float(dy),width=arr_size,color='black')
                    ax.add_patch(arr)
        if plot_numbers:
            ax.text(xc[0], xc[1], str(i),color='red')            
    
    if show:
        plt.show()
    else:
        return ax
    
def plot_trajectory(ppp, x0, u_seq, ssys):
    """Plots a PropPreservingPartition and the trajectory generated by x0
    input sequence u_seq.
    
    Input:

    - `ppp`: a PropPreservingPartition object
    - `x0`: initial state
    - `u_seq`: matrix where each row contains an input
    - `ssys`: system dynamics
    - `show`: if True, show plot. if false, return axis object
    """

    ax = plot_partition(plot_numbers=False, show=False)    
    A = ssys.A
    B = ssys.B
    if ssys.K != None:
        K = ssys.K
    else:
        K = np.zeros(x0.shape)
    
    x = x0.flatten()
    x_arr = x0
    for i in range(u_seq.shape[0]):
        x = np.dot(A,x).flatten() + np.dot(B,u_seq[i,:]).flatten() + K.flatten()
        x_arr = np.vstack([x_arr, x.flatten()])
    
    ax.plot(x_arr[:,0], x_arr[:,1], 'o-')
    
    if show:
        plt.show()
        
    <|MERGE_RESOLUTION|>--- conflicted
+++ resolved
@@ -30,12 +30,9 @@
 # OR TORT (INCLUDING NEGLIGENCE OR OTHERWISE) ARISING IN ANY WAY OUT
 # OF THE USE OF THIS SOFTWARE, EVEN IF ADVISED OF THE POSSIBILITY OF
 # SUCH DAMAGE.
-<<<<<<< HEAD
-=======
 #
 # $Id$
 
->>>>>>> cf5b0aa7
 """
 Functions for plotting Polytopes and Partitions. The functions
 can be accessed by
