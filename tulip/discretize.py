--- conflicted
+++ resolved
@@ -73,20 +73,12 @@
 donefile = os.path.join(matfile_dir, 'done.txt')
 
 
-<<<<<<< HEAD
-def block_diag2(A,B):
-=======
 def _block_diag2(A,B):
->>>>>>> 0256f09e
     """Like block_diag() in scipy.linalg, but restricted to 2 inputs.
 
     Old versions of the linear algebra package in SciPy (i.e.,
     scipy.linalg) do not have a block_diag() function.  Providing
-<<<<<<< HEAD
-    block_diag2() here until most folks are using sufficiently
-=======
     _block_diag2() here until most folks are using sufficiently
->>>>>>> 0256f09e
     up-to-date SciPy installations improves portability.
     """
     if len(A.shape) == 1:  # Cast 1d array into matrix
@@ -1166,11 +1158,7 @@
 
     B_diag = ssys.B
     for i in range(N-1):
-<<<<<<< HEAD
-        B_diag = block_diag2(B_diag,ssys.B)
-=======
         B_diag = _block_diag2(B_diag,ssys.B)
->>>>>>> 0256f09e
     K_hat = np.tile(ssys.K, (N,1))
 
     A_it = ssys.A.copy()
@@ -1276,13 +1264,8 @@
     B_diag = B
     E_diag = E
     for i in range(N-1):
-<<<<<<< HEAD
-        B_diag = block_diag2(B_diag,B)
-        E_diag = block_diag2(E_diag,E)
-=======
         B_diag = _block_diag2(B_diag,B)
         E_diag = _block_diag2(E_diag,E)
->>>>>>> 0256f09e
     A_n = np.eye(n)
     A_k = np.zeros([n, n*N])
     sum_vert = 0
