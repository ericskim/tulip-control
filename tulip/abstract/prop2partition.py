--- conflicted
+++ resolved
@@ -45,17 +45,13 @@
 from tulip import polytope as pc
 from .plot import plot_partition
 
-<<<<<<< HEAD
 try:
     import matplotlib as mpl
 except Exception, e:
     logger.error(e)
     mpl = None
 
-hl = 40 * '-'
-=======
 _hl = 40 * '-'
->>>>>>> bfaedf81
 
 def prop2part(state_space, cont_props_dict):
     """Main function that takes a domain (state_space) and a list of
